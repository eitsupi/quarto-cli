/*
* filters.ts
*
* Copyright (C) 2020 by RStudio, PBC
*
*/
import {
  kBibliography,
<<<<<<< HEAD
  kCiteMethod,
=======
  kCalloutDangerCaption,
  kCalloutImportantCaption,
  kCalloutNoteCaption,
  kCalloutTipCaption,
  kCalloutWarningCaption,
>>>>>>> 042764f8
  kCodeFold,
  kCodeLineNumbers,
  kCodeSummary,
  kFigAlign,
  kHeaderIncludes,
  kIncludeAfter,
  kIncludeAfterBody,
  kIncludeBefore,
  kIncludeBeforeBody,
  kIncludeInHeader,
  kKeepHidden,
  kMergeIncludes,
  kOutputDivs,
  kReferenceLocation,
} from "../../config/constants.ts";
import { PandocOptions } from "./types.ts";
import { Format, FormatLanguage, FormatPandoc } from "../../config/types.ts";
import { Metadata } from "../../config/types.ts";
import { kProjectType } from "../../project/types.ts";
import { bibEngine } from "../../config/pdf.ts";
import { resourcePath } from "../../core/resources.ts";
import {
  crossrefFilter,
  crossrefFilterActive,
  crossrefFilterParams,
} from "./crossref.ts";
import { layoutFilter, layoutFilterParams } from "./layout.ts";
import { pandocMetadataPath } from "./render-shared.ts";
import { removePandocArgs } from "./flags.ts";
import { ld } from "lodash/mod.ts";
import { mergeConfigs } from "../../core/config.ts";
import { projectType } from "../../project/types/project-types.ts";
import { isWindows } from "../../core/platform.ts";

const kQuartoParams = "quarto-params";

const kProjectOffset = "project-offset";

const kResultsFile = "results-file";

export function filterParamsJson(
  args: string[],
  options: PandocOptions,
  defaults: FormatPandoc | undefined,
  filterParams: Record<string, unknown>,
  resultsFile: string,
) {
  // extract include params (possibly mutating it's arguments)
  const includes = options.format.render[kMergeIncludes] !== false
    ? extractIncludeParams(
      args,
      options.format.metadata,
      defaults || {},
    )
    : {};

  // Extract any column params
  const quartoColumnParams = extractColumnParams(args, defaults);

  const params: Metadata = {
    ...includes,
    ...projectFilterParams(options),
    ...quartoColumnParams,
    ...quartoFilterParams(options.format),
    ...crossrefFilterParams(options, defaults),
    ...layoutFilterParams(options.format),
    ...languageFilterParams(options.format.language),
    ...filterParams,
    [kResultsFile]: pandocMetadataPath(resultsFile),
  };

  return JSON.stringify(params);
}

export function removeFilterParmas(metadata: Metadata) {
  delete metadata[kQuartoParams];
}

export function quartoInitFilter() {
  return resourcePath("filters/init/init.lua");
}

export function quartoPreFilter() {
  return resourcePath("filters/quarto-pre/quarto-pre.lua");
}

export function quartoPostFilter() {
  return resourcePath("filters/quarto-post/quarto-post.lua");
}

function extractIncludeParams(
  args: string[],
  metadata: Metadata,
  defaults: FormatPandoc,
) {
  // pull out string based includes
  const includes = mergeConfigs(
    extractIncludeVariables(metadata),
    extractIncludeVariables(defaults.variables || {}),
  );
  if (defaults.variables && Object.keys(defaults.variables).length === 0) {
    delete defaults.variables;
  }

  // pull out file based includes
  const inHeaderFiles: string[] = defaults[kIncludeInHeader] || [];
  const beforeBodyFiles: string[] = defaults[kIncludeBeforeBody] ||
    [];
  const afterBodyFiles: string[] = defaults[kIncludeAfterBody] ||
    [];

  // erase from format/options
  delete defaults[kIncludeInHeader];
  delete defaults[kIncludeAfterBody];
  delete defaults[kIncludeBeforeBody];

  // pull includes out of args
  for (const arg in args) {
    switch (arg) {
      case kIncludeInHeader:
        inHeaderFiles.push(arg);
        break;
      case kIncludeBeforeBody:
        beforeBodyFiles.push(arg);
        break;
      case kIncludeAfterBody:
        afterBodyFiles.push(arg);
        break;
    }
  }

  // remove includs from args
  const removeArgs = new Map<string, boolean>();
  removeArgs.set(kIncludeInHeader, true);
  removeArgs.set(kIncludeBeforeBody, true);
  removeArgs.set(kIncludeAfterBody, true);
  removePandocArgsInPlace(args, removeArgs);
  return {
    ...includes,
    [kIncludeInHeader]: inHeaderFiles.map(pandocMetadataPath),
    [kIncludeBeforeBody]: beforeBodyFiles.map(pandocMetadataPath),
    [kIncludeAfterBody]: afterBodyFiles.map(pandocMetadataPath),
  };
}

function extractIncludeVariables(obj: { [key: string]: unknown }) {
  const extractVariable = (name: string): unknown[] => {
    const value = obj[name];
    delete obj[name];
    if (!value) {
      return [];
    } else if (ld.isArray(value)) {
      return value as unknown[];
    } else {
      return [value];
    }
  };

  return {
    [kHeaderIncludes]: extractVariable(kHeaderIncludes),
    [kIncludeBefore]: extractVariable(kIncludeBefore),
    [kIncludeAfter]: extractVariable(kIncludeAfter),
  };
}

export function extractColumnParams(
  args: string[],
  defaults?: FormatPandoc,
) {
  const quartoColumnParams: Metadata = {};
  if (
    defaults?.[kReferenceLocation] === "gutter" ||
    referenceLocationArg(args) === "gutter"
  ) {
    // Forward the values to our params
    quartoColumnParams[kReferenceLocation] = "gutter";

    // Remove from flags
    const removeArgs = new Map<string, boolean>();
    removeArgs.set(`--${kReferenceLocation}`, true);
    removePandocArgsInPlace(args, removeArgs);
    // Remove from pandoc defaults
    if (defaults) {
      delete defaults[kReferenceLocation];
    }
  }

  // Foreward the cite method as well
  if (defaults?.[kCiteMethod]) {
    quartoColumnParams[kCiteMethod] = defaults[kCiteMethod];
  }

  return quartoColumnParams;
}

function removePandocArgsInPlace(
  args: string[],
  removeArgs: Map<string, boolean>,
) {
  const cleanedArgs = removePandocArgs(args, removeArgs);
  if (cleanedArgs.length !== args.length) {
    args.splice(0, args.length);
    args.push(...cleanedArgs);
  }
}

function referenceLocationArg(args: string[]) {
  const argIndex = args.findIndex((arg) => {
    return arg === `--${kReferenceLocation}`;
  });
  if (argIndex > -1 && args.length > argIndex + 1) {
    const referenceLocation = args[argIndex + 1];
    return referenceLocation;
  } else {
    return undefined;
  }
}

function languageFilterParams(language: FormatLanguage) {
  const params: Metadata = {
    [kCodeSummary]: language[kCodeSummary],
    [kCalloutTipCaption]: language[kCalloutTipCaption],
    [kCalloutNoteCaption]: language[kCalloutNoteCaption],
    [kCalloutImportantCaption]: language[kCalloutImportantCaption],
    [kCalloutWarningCaption]: language[kCalloutWarningCaption],
    [kCalloutDangerCaption]: language[kCalloutDangerCaption],
  };
  return params;
}

function projectFilterParams(options: PandocOptions) {
  // see if the project wants to provide any filter params
  const projType = projectType(
    options.project?.config?.project?.[kProjectType],
  );
  const params =
    ((projType.filterParams ? projType.filterParams(options) : undefined) ||
      {}) as Metadata;

  if (options.offset) {
    return {
      ...params,
      [kProjectOffset]: options.offset,
    };
  } else {
    return params;
  }
}

function quartoFilterParams(format: Format) {
  const params: Metadata = {
    [kOutputDivs]: format.render[kOutputDivs],
  };
  const figAlign = format.render[kFigAlign];
  if (figAlign) {
    params[kFigAlign] = figAlign;
  }
  const foldCode = format.render[kCodeFold];
  if (foldCode) {
    params[kCodeFold] = foldCode;
  }
  const lineNumbers = format.render[kCodeLineNumbers];
  if (lineNumbers) {
    params[kCodeLineNumbers] = lineNumbers;
  }
  const keepHidden = format.render[kKeepHidden];
  if (keepHidden) {
    params[kKeepHidden] = kKeepHidden;
  }
  return params;
}

export function resolveFilters(filters: string[], options: PandocOptions) {
  // build list of quarto filters
  const quartoFilters: string[] = [];
  // windows needs the init filter to patch utf8 filename handling
  if (isWindows()) {
    quartoFilters.push(quartoInitFilter());
  }
  quartoFilters.push(quartoPreFilter());
  if (crossrefFilterActive(options)) {
    quartoFilters.push(crossrefFilter());
  }
  quartoFilters.push(layoutFilter());
  quartoFilters.push(quartoPostFilter());

  // if 'quarto' is in the filters, inject our filters at that spot,
  // otherwise inject them at the end (they will be followed by citeproc)
  const quartoLoc = filters.findIndex((filter) => filter === "quarto");
  if (quartoLoc !== -1) {
    filters = [
      ...filters.slice(0, quartoLoc),
      ...quartoFilters,
      ...filters.slice(quartoLoc + 1),
    ];
  } else {
    filters.push(...quartoFilters);
  }

  // citeproc at the very end so all other filters can interact with citations
  filters = filters.filter((filter) => filter !== "citeproc");
  const citeproc = citeMethod(options) === "citeproc";
  if (citeproc) {
    filters.push("citeproc");
  }

  // return filters
  if (filters.length > 0) {
    return filters;
  } else {
    return undefined;
  }
}

type CiteMethod = "citeproc" | "natbib" | "biblatex";

function citeMethod(options: PandocOptions): CiteMethod | null {
  // no handler if no references
  const pandoc = options.format.pandoc;
  const metadata = options.format.metadata;
  if (!metadata[kBibliography] && !metadata.references) {
    return null;
  }

  // collect config
  const engine = bibEngine(options.format.pandoc, options.flags);

  // if it's pdf-based output check for natbib or biblatex
  if (engine) {
    return engine;
  }

  // otherwise it's citeproc unless expressly disabled
  if (pandoc.citeproc !== false) {
    return "citeproc";
  } else {
    return null;
  }
}<|MERGE_RESOLUTION|>--- conflicted
+++ resolved
@@ -6,15 +6,12 @@
 */
 import {
   kBibliography,
-<<<<<<< HEAD
   kCiteMethod,
-=======
   kCalloutDangerCaption,
   kCalloutImportantCaption,
   kCalloutNoteCaption,
   kCalloutTipCaption,
   kCalloutWarningCaption,
->>>>>>> 042764f8
   kCodeFold,
   kCodeLineNumbers,
   kCodeSummary,
