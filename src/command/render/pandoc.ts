--- conflicted
+++ resolved
@@ -172,14 +172,13 @@
   insertExplicitTimingEntries,
   withTiming,
 } from "../../core/timing.ts";
-<<<<<<< HEAD
+
 import {
   requiresShortcodeUnescapePostprocessor,
   shortcodeUnescapePostprocessor,
 } from "../../format/markdown/format-markdown.ts";
-=======
+
 import { kRevealJSPlugins } from "../../extension/extension-shared.ts";
->>>>>>> 2f6b5d82
 
 export async function runPandoc(
   options: PandocOptions,
